﻿<?xml version="1.0" encoding="utf-8" ?>
<ContentPage xmlns="http://schemas.microsoft.com/dotnet/2021/maui"
             xmlns:x="http://schemas.microsoft.com/winfx/2009/xaml"
             xmlns:charts="clr-namespace:Microcharts.Maui;assembly=Microcharts.Maui"
             x:Class="SeniorDesign.MainPage"
             BackgroundColor="#FFCCCC">
    <Grid RowDefinitions="Auto,*">

        <!-- Header -->
        <StackLayout Grid.Row="0" BackgroundColor="#CC0000" Padding="10">
            <Grid ColumnDefinitions="*,Auto">
                <Label Text="SteadyHand"
                       TextColor="White"
                       FontSize="24"
                       VerticalOptions="Center"/>
                <Button Text="Pair Bluetooth"
                        TextColor="White"
                        BackgroundColor="#AA0000"
                        CornerRadius="10"
                        Grid.Column="1"/>
            </Grid>
        </StackLayout>
<<<<<<< HEAD

        <!-- Graphs -->
        <ScrollView Grid.Row="1">
            <VerticalStackLayout Padding="10" Spacing="20">

                <!-- Graph 1 -->
                <charts:ChartView x:Name="Graph1" HeightRequest="150" />

                <!-- Graph 2 -->
                <charts:ChartView x:Name="Graph2" HeightRequest="150" />

                <!-- Graph 3 -->
                <charts:ChartView x:Name="Graph3" HeightRequest="150" />
=======
        <ScrollView Grid.Row="1">
            <VerticalStackLayout Padding="10" Spacing="20">

                <!-- Graph 1: Hand Shakiness -->
                <Label Text="Hand Shakiness Over Time"
                       FontSize="20"
                       FontAttributes="Bold"
                       TextColor="Black"
                       HorizontalOptions="Center"/>
                <Frame CornerRadius="15" BackgroundColor="White" Padding="0" HasShadow="True">
                    <charts:ChartView x:Name="Graph1" HeightRequest="250"/>
                </Frame>

                <!-- Graph 2: Hand Temperature -->
                <Label Text="Hand Temperature Over Time"
                       FontSize="20"
                       FontAttributes="Bold"
                       TextColor="Black"
                       HorizontalOptions="Center"/>
                <Frame CornerRadius="15" BackgroundColor="White" Padding="0" HasShadow="True">
                    <charts:ChartView x:Name="Graph2" HeightRequest="250"/>
                </Frame>
>>>>>>> 5c708a2b

            </VerticalStackLayout>
        </ScrollView>



    </Grid>
</ContentPage><|MERGE_RESOLUTION|>--- conflicted
+++ resolved
@@ -1,68 +1,26 @@
 ﻿<?xml version="1.0" encoding="utf-8" ?>
-<ContentPage xmlns="http://schemas.microsoft.com/dotnet/2021/maui"
-             xmlns:x="http://schemas.microsoft.com/winfx/2009/xaml"
-             xmlns:charts="clr-namespace:Microcharts.Maui;assembly=Microcharts.Maui"
-             x:Class="SeniorDesign.MainPage"
-             BackgroundColor="#FFCCCC">
+<ContentPage xmlns="http://schemas.microsoft.com/dotnet/2021/maui" xmlns:x="http://schemas.microsoft.com/winfx/2009/xaml" xmlns:charts="clr-namespace:Microcharts.Maui;assembly=Microcharts.Maui" x:Class="SeniorDesign.MainPage" BackgroundColor="#FFCCCC">
     <Grid RowDefinitions="Auto,*">
-
         <!-- Header -->
         <StackLayout Grid.Row="0" BackgroundColor="#CC0000" Padding="10">
             <Grid ColumnDefinitions="*,Auto">
-                <Label Text="SteadyHand"
-                       TextColor="White"
-                       FontSize="24"
-                       VerticalOptions="Center"/>
-                <Button Text="Pair Bluetooth"
-                        TextColor="White"
-                        BackgroundColor="#AA0000"
-                        CornerRadius="10"
-                        Grid.Column="1"/>
+                <Label Text="Steady hand" TextColor="White" FontSize="24" VerticalOptions="Center"/>
+                <Button Text="Pair Bluetooth" TextColor="White" BackgroundColor="#AA0000" CornerRadius="10" Grid.Column="1"/>
             </Grid>
         </StackLayout>
-<<<<<<< HEAD
-
-        <!-- Graphs -->
         <ScrollView Grid.Row="1">
             <VerticalStackLayout Padding="10" Spacing="20">
-
-                <!-- Graph 1 -->
-                <charts:ChartView x:Name="Graph1" HeightRequest="150" />
-
-                <!-- Graph 2 -->
-                <charts:ChartView x:Name="Graph2" HeightRequest="150" />
-
-                <!-- Graph 3 -->
-                <charts:ChartView x:Name="Graph3" HeightRequest="150" />
-=======
-        <ScrollView Grid.Row="1">
-            <VerticalStackLayout Padding="10" Spacing="20">
-
                 <!-- Graph 1: Hand Shakiness -->
-                <Label Text="Hand Shakiness Over Time"
-                       FontSize="20"
-                       FontAttributes="Bold"
-                       TextColor="Black"
-                       HorizontalOptions="Center"/>
+                <Label Text="Hand Shakiness Over Time" FontSize="20" FontAttributes="Bold" TextColor="Black" HorizontalOptions="Center"/>
                 <Frame CornerRadius="15" BackgroundColor="White" Padding="0" HasShadow="True">
                     <charts:ChartView x:Name="Graph1" HeightRequest="250"/>
                 </Frame>
-
                 <!-- Graph 2: Hand Temperature -->
-                <Label Text="Hand Temperature Over Time"
-                       FontSize="20"
-                       FontAttributes="Bold"
-                       TextColor="Black"
-                       HorizontalOptions="Center"/>
+                <Label Text="Hand Temperature Over Time" FontSize="20" FontAttributes="Bold" TextColor="Black" HorizontalOptions="Center"/>
                 <Frame CornerRadius="15" BackgroundColor="White" Padding="0" HasShadow="True">
                     <charts:ChartView x:Name="Graph2" HeightRequest="250"/>
                 </Frame>
->>>>>>> 5c708a2b
-
             </VerticalStackLayout>
         </ScrollView>
-
-
-
     </Grid>
 </ContentPage>